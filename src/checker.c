--- conflicted
+++ resolved
@@ -2130,16 +2130,17 @@
     memset(covered, 0, size);
 
     for (size_t i = 0; i < node->data.switch_stmt.case_count; i++) {
-      AstNode *switch_case =
-          node->data.switch_stmt.cases[i];
+      AstNode *switch_case = node->data.switch_stmt.cases[i];
 
       AstNode *cases[1 + switch_case->data.case_stmt.alt_condition_count];
       cases[0] = switch_case;
-      for (size_t i = 0; i < switch_case->data.case_stmt.alt_condition_count; i++) {
+      for (size_t i = 0; i < switch_case->data.case_stmt.alt_condition_count;
+           i++) {
         cases[1 + i] = switch_case->data.case_stmt.alt_conditions[i];
       }
 
-      for (size_t j = 0; j < 1 + switch_case->data.case_stmt.alt_condition_count; j++) {
+      for (size_t j = 0;
+           j < 1 + switch_case->data.case_stmt.alt_condition_count; j++) {
         AstNode *_case = cases[j]->data.case_stmt.condition;
 
         if (_case->kind == AST_EXPR_LITERAL_INT) {
@@ -2217,16 +2218,17 @@
 
     // Mark covered values
     for (size_t i = 0; i < node->data.switch_stmt.case_count; i++) {
-      AstNode *switch_case =
-          node->data.switch_stmt.cases[i];
+      AstNode *switch_case = node->data.switch_stmt.cases[i];
 
       AstNode *cases[1 + switch_case->data.case_stmt.alt_condition_count];
       cases[0] = switch_case;
-      for (size_t i = 0; i < switch_case->data.case_stmt.alt_condition_count; i++) {
+      for (size_t i = 0; i < switch_case->data.case_stmt.alt_condition_count;
+           i++) {
         cases[1 + i] = switch_case->data.case_stmt.alt_conditions[i];
       }
 
-      for (size_t j = 0; j < 1 + switch_case->data.case_stmt.alt_condition_count; j++) {
+      for (size_t j = 0;
+           j < 1 + switch_case->data.case_stmt.alt_condition_count; j++) {
         AstNode *_case = cases[j]->data.case_stmt.condition;
 
         char *variant_name = NULL;
@@ -2240,14 +2242,15 @@
           // Find which enum value this is
           for (size_t j = 0; j < variant_count; j++) {
             if (strcmp(variant_name,
-                      switch_type->data.enum_data.variant_names[j]) == 0) {
+                       switch_type->data.enum_data.variant_names[j]) == 0) {
               if (covered[j]) {
                 if (covered[j]) {
-                  checker_error(_case->loc,
-                                "Switch case %d has already covered the variant "
-                                "\"%s\" in a "
-                                "previous case.",
-                                i + 1, variant_name);
+                  checker_error(
+                      _case->loc,
+                      "Switch case %d has already covered the variant "
+                      "\"%s\" in a "
+                      "previous case.",
+                      i + 1, variant_name);
                 }
               }
 
@@ -2307,16 +2310,17 @@
 
     // Mark covered values
     for (size_t i = 0; i < node->data.switch_stmt.case_count; i++) {
-      AstNode *switch_case =
-          node->data.switch_stmt.cases[i];
+      AstNode *switch_case = node->data.switch_stmt.cases[i];
 
       AstNode *cases[1 + switch_case->data.case_stmt.alt_condition_count];
       cases[0] = switch_case;
-      for (size_t i = 0; i < switch_case->data.case_stmt.alt_condition_count; i++) {
+      for (size_t i = 0; i < switch_case->data.case_stmt.alt_condition_count;
+           i++) {
         cases[1 + i] = switch_case->data.case_stmt.alt_conditions[i];
       }
 
-      for (size_t j = 0; j < 1 + switch_case->data.case_stmt.alt_condition_count; j++) {
+      for (size_t j = 0;
+           j < 1 + switch_case->data.case_stmt.alt_condition_count; j++) {
         AstNode *_case = cases[j]->data.case_stmt.condition;
 
         if (_case->kind == AST_EXPR_PARTIAL_MEMBER) {
@@ -2327,11 +2331,12 @@
             if (strcmp(variant_name, variant_names[j]) == 0) {
               if (covered[j]) {
                 if (covered[j]) {
-                  checker_error(_case->loc,
-                                "Switch case %d has already covered the variant "
-                                "\"%s\" in a "
-                                "previous case.",
-                                i + 1, variant_name);
+                  checker_error(
+                      _case->loc,
+                      "Switch case %d has already covered the variant "
+                      "\"%s\" in a "
+                      "previous case.",
+                      i + 1, variant_name);
                 }
               }
 
@@ -4071,7 +4076,8 @@
                     module_expr->data.ident.name, member_name);
       return NULL;
     } else if (sym->kind == SYMBOL_EXTERN_FUNCTION ||
-      sym->kind == SYMBOL_EXTERN_VARIABLE || sym->kind == SYMBOL_EXTERN_CONSTANT) {
+               sym->kind == SYMBOL_EXTERN_VARIABLE ||
+               sym->kind == SYMBOL_EXTERN_CONSTANT) {
       expr->data.mod_member_expr.is_extern = true;
     }
 
@@ -4611,24 +4617,18 @@
     // Check condition is numeric or string
     Type *cond_type = check_expression(cond);
     if (cond_type) {
-<<<<<<< HEAD
-      if (!type_is_numeric(cond_type) && cond_type->kind != TYPE_STRING &&
-          cond_type->kind != TYPE_CHAR && cond_type->kind != TYPE_ENUM &&
-          cond_type->kind != TYPE_TAGGED_UNION &&
-=======
       if (cond_type->kind == TYPE_BOOL) {
         checker_error(cond->loc, "switch cases cannot be used with boolean "
                                  "types. please use if statements instead.");
         had_error = true;
       }
 
-      if (!type_is_integral(cond_type) &&
-          cond_type->kind != TYPE_STRING && cond_type->kind != TYPE_CHAR &&
-          cond_type->kind != TYPE_ENUM && cond_type->kind != TYPE_TAGGED_UNION &&
->>>>>>> affdb79e
+      if (!type_is_integral(cond_type) && cond_type->kind != TYPE_STRING &&
+          cond_type->kind != TYPE_CHAR && cond_type->kind != TYPE_ENUM &&
+          cond_type->kind != TYPE_TAGGED_UNION &&
           // Allow pointers to tagged unions
           !(cond_type->kind == TYPE_POINTER &&
-           cond_type->data.ptr.base->kind != TYPE_TAGGED_UNION)) {
+            cond_type->data.ptr.base->kind != TYPE_TAGGED_UNION)) {
         checker_error(cond->loc, "switch condition must be integral, "
                                  "char, enum, string or tagged union");
         had_error = true;
@@ -4698,7 +4698,8 @@
 
     if (stmt->data.case_stmt.alt_condition_count > 0) {
       for (size_t i = 0; i < stmt->data.case_stmt.alt_condition_count; i++) {
-        check_statement(stmt->data.case_stmt.alt_conditions[i], expected_return_type);
+        check_statement(stmt->data.case_stmt.alt_conditions[i],
+                        expected_return_type);
       }
     }
 
